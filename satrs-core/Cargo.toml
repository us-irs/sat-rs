[package]
name = "satrs-core"
version = "0.1.0-alpha.0"
edition = "2021"
rust-version = "1.61"
authors = ["Robin Mueller <muellerr@irs.uni-stuttgart.de>"]
description = "Core components of the sat-rs framework to build software for remote systems"
homepage = "https://egit.irs.uni-stuttgart.de/rust/sat-rs"
repository = "https://egit.irs.uni-stuttgart.de/rust/sat-rs"
license = "Apache-2.0"
keywords = ["no-std", "space", "aerospace"]
categories = ["aerospace", "aerospace::space-protocols", "no-std", "hardware-support", "embedded"]
# See more keys and their definitions at https://doc.rust-lang.org/cargo/reference/manifest.html

[dependencies]
delegate = ">0.7, <=0.10"
paste = "1"
embed-doc-image = "0.1"

[dependencies.smallvec]
version = "1"

[dependencies.num_enum]
version = ">0.5, <=0.7"
default-features = false

[dependencies.crc]
version = "3"

[dependencies.dyn-clone]
version = "1"
optional = true

[dependencies.hashbrown]
version = "0.14"
optional = true

[dependencies.heapless]
version = "0.7"
optional = true

[dependencies.num-traits]
version = "0.2"
default-features = false

[dependencies.downcast-rs]
version = "1.2"
default-features = false
optional = true

[dependencies.bus]
version = "2.2"
optional = true

[dependencies.crossbeam-channel]
version= "0.5"
default-features = false
optional = true

[dependencies.thiserror]
version = "1"
optional = true

[dependencies.serde]
version = "1"
default-features = false
optional = true

[dependencies.spacepackets]
<<<<<<< HEAD
version = "0.7.0-beta.0"
# path = "../../spacepackets"
git = "https://egit.irs.uni-stuttgart.de/rust/spacepackets.git"
# rev = ""
branch = "pdu-additions"
=======
version = "0.7.0-beta.1"
# path = "../../spacepackets"
# git = "https://egit.irs.uni-stuttgart.de/rust/spacepackets.git"
# rev = ""
# branch = ""
>>>>>>> e09ffc6d
default-features = false

[dev-dependencies]
serde = "1"
zerocopy = "0.7"
once_cell = "1.13"
serde_json = "1"

[dev-dependencies.postcard]
version = "1"

[features]
default = ["std"]
std = [
  "downcast-rs/std",
  "alloc",
  "bus",
  "postcard/use-std",
  "crossbeam-channel/std",
  "serde/std",
  "spacepackets/std",
  "num_enum/std",
  "thiserror",
]
alloc = [
  "serde/alloc",
  "spacepackets/alloc",
  "hashbrown",
  "dyn-clone",
  "downcast-rs"
]
serde = ["dep:serde", "spacepackets/serde"]
crossbeam = ["crossbeam-channel"]
heapless = ["dep:heapless"]
doc-images = []

[package.metadata.docs.rs]
all-features = true
rustdoc-args = ["--cfg", "doc_cfg"]<|MERGE_RESOLUTION|>--- conflicted
+++ resolved
@@ -67,19 +67,11 @@
 optional = true
 
 [dependencies.spacepackets]
-<<<<<<< HEAD
-version = "0.7.0-beta.0"
-# path = "../../spacepackets"
-git = "https://egit.irs.uni-stuttgart.de/rust/spacepackets.git"
-# rev = ""
-branch = "pdu-additions"
-=======
 version = "0.7.0-beta.1"
 # path = "../../spacepackets"
 # git = "https://egit.irs.uni-stuttgart.de/rust/spacepackets.git"
 # rev = ""
 # branch = ""
->>>>>>> e09ffc6d
 default-features = false
 
 [dev-dependencies]
