--- conflicted
+++ resolved
@@ -9,11 +9,7 @@
 ]
 
 exclude = [
-<<<<<<< HEAD
-    "satrs-example-stm32f3-disco",
-    "serialization-prototyping",
-=======
     "embedded-examples/stm32f3-disco-rtic",
     "embedded-examples/stm32h7-rtic",
->>>>>>> a819feea
+    "serialization-prototyping",
 ]
