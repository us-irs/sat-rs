[package]
name = "satrs-mib-codegen"
version = "0.1.0"
edition = "2021"

# See more keys and their definitions at https://doc.rust-lang.org/cargo/reference/manifest.html
[lib]
proc-macro = true

[[test]]
name = "tests"
path = "tests/tests.rs"

[dependencies]
quote = "1"
<<<<<<< HEAD
proc-macro2 = "1"
=======
proc-macro2 = "1.0"
>>>>>>> 6f02c527

[dependencies.satrs-core]
path = "../../satrs-core"

[dev-dependencies]
trybuild = { version = "1", features = ["diff"] }

[dev-dependencies.satrs-mib]
path = ".."

[dependencies.syn]
version = "2"
<<<<<<< HEAD
features = ["full", "extra-traits"]
=======
features = ["extra-traits"]
>>>>>>> 6f02c527
<|MERGE_RESOLUTION|>--- conflicted
+++ resolved
@@ -13,11 +13,7 @@
 
 [dependencies]
 quote = "1"
-<<<<<<< HEAD
 proc-macro2 = "1"
-=======
-proc-macro2 = "1.0"
->>>>>>> 6f02c527
 
 [dependencies.satrs-core]
 path = "../../satrs-core"
@@ -30,8 +26,4 @@
 
 [dependencies.syn]
 version = "2"
-<<<<<<< HEAD
-features = ["full", "extra-traits"]
-=======
-features = ["extra-traits"]
->>>>>>> 6f02c527
+features = ["full"]