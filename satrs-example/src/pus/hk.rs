use crate::requests::{Request, RequestWithToken};
use log::{error, warn};
use satrs_core::hk::{CollectionIntervalFactor, HkRequest};
use satrs_core::pool::SharedPool;
use satrs_core::pus::verification::{FailParams, StdVerifReporterWithSender};
use satrs_core::pus::{
    EcssTcReceiver, EcssTmSender, PusPacketHandlerResult, PusPacketHandlingError, PusServiceHandler,
};
use satrs_core::spacepackets::ecss::tc::PusTcReader;
use satrs_core::spacepackets::ecss::{hk, PusPacket};
use satrs_example::{hk_err, tmtc_err, TargetIdWithApid};
use std::collections::HashMap;
use std::sync::mpsc::Sender;

pub struct PusService3HkHandler {
<<<<<<< HEAD
    psb: PusServiceHandler,
    request_handlers: HashMap<TargetId, Sender<RequestWithToken>>,
=======
    psb: PusServiceBase,
    request_handlers: HashMap<TargetIdWithApid, Sender<RequestWithToken>>,
>>>>>>> a09af653
}

impl PusService3HkHandler {
    pub fn new(
        tc_receiver: Box<dyn EcssTcReceiver>,
        shared_tc_pool: SharedPool,
        tm_sender: Box<dyn EcssTmSender>,
        tm_apid: u16,
        verification_handler: StdVerifReporterWithSender,
        request_handlers: HashMap<TargetIdWithApid, Sender<RequestWithToken>>,
    ) -> Self {
        Self {
            psb: PusServiceHandler::new(
                tc_receiver,
                shared_tc_pool,
                tm_sender,
                tm_apid,
                verification_handler,
            ),
            request_handlers,
        }
    }

    fn handle_one_tc(&mut self) -> Result<PusPacketHandlerResult, PusPacketHandlingError> {
        let possible_packet = self.psb.retrieve_and_accept_next_packet()?;
        if possible_packet.is_none() {
            return Ok(PusPacketHandlerResult::Empty);
        }
        let ecss_tc_and_token = possible_packet.unwrap();
        self.psb
            .convert_possible_packet_to_tc_buf(&ecss_tc_and_token)?;
        let (tc, _) = PusTcReader::new(&self.psb.pus_buf).unwrap();
        let subservice = tc.subservice();
        let mut partial_error = None;
        let time_stamp = self.psb.get_current_timestamp(&mut partial_error);
        let user_data = tc.user_data();
        if user_data.is_empty() {
            self.psb
                .verification_handler
                .borrow_mut()
                .start_failure(
                    ecss_tc_and_token.token,
                    FailParams::new(Some(&time_stamp), &tmtc_err::NOT_ENOUGH_APP_DATA, None),
                )
                .expect("Sending start failure TM failed");
            return Err(PusPacketHandlingError::NotEnoughAppData(
                "Expected at least 8 bytes of app data".into(),
            ));
        }
        if user_data.len() < 8 {
            let err = if user_data.len() < 4 {
                &hk_err::TARGET_ID_MISSING
            } else {
                &hk_err::UNIQUE_ID_MISSING
            };
            self.psb
                .verification_handler
                .borrow_mut()
                .start_failure(
                    ecss_tc_and_token.token,
                    FailParams::new(Some(&time_stamp), err, None),
                )
                .expect("Sending start failure TM failed");
            return Err(PusPacketHandlingError::NotEnoughAppData(
                "Expected at least 8 bytes of app data".into(),
            ));
        }
        let target_id = TargetIdWithApid::from_tc(&tc).expect("invalid tc format");
        let unique_id = u32::from_be_bytes(tc.user_data()[0..4].try_into().unwrap());
        if !self.request_handlers.contains_key(&target_id) {
            self.psb
                .verification_handler
                .borrow_mut()
                .start_failure(
                    ecss_tc_and_token.token,
                    FailParams::new(Some(&time_stamp), &hk_err::UNKNOWN_TARGET_ID, None),
                )
                .expect("Sending start failure TM failed");
            return Err(PusPacketHandlingError::NotEnoughAppData(format!(
                "Unknown target ID {target_id}"
            )));
        }
        let send_request = |target: TargetIdWithApid, request: HkRequest| {
            let sender = self.request_handlers.get(&target).unwrap();
            sender
                .send(RequestWithToken::new(
                    target,
                    Request::Hk(request),
                    ecss_tc_and_token.token,
                ))
                .unwrap_or_else(|_| panic!("Sending HK request {request:?} failed"));
        };
        if subservice == hk::Subservice::TcEnableHkGeneration as u8 {
            send_request(target_id, HkRequest::Enable(unique_id));
        } else if subservice == hk::Subservice::TcDisableHkGeneration as u8 {
            send_request(target_id, HkRequest::Disable(unique_id));
        } else if subservice == hk::Subservice::TcGenerateOneShotHk as u8 {
            send_request(target_id, HkRequest::OneShot(unique_id));
        } else if subservice == hk::Subservice::TcModifyHkCollectionInterval as u8 {
            if user_data.len() < 12 {
                self.psb
                    .verification_handler
                    .borrow_mut()
                    .start_failure(
                        ecss_tc_and_token.token,
                        FailParams::new(
                            Some(&time_stamp),
                            &hk_err::COLLECTION_INTERVAL_MISSING,
                            None,
                        ),
                    )
                    .expect("Sending start failure TM failed");
                return Err(PusPacketHandlingError::NotEnoughAppData(
                    "Collection interval missing".into(),
                ));
            }
            send_request(
                target_id,
                HkRequest::ModifyCollectionInterval(
                    unique_id,
                    CollectionIntervalFactor::from_be_bytes(user_data[8..12].try_into().unwrap()),
                ),
            );
        }
        Ok(PusPacketHandlerResult::RequestHandled)
    }
}

pub struct Pus3Wrapper {
    pub(crate) pus_3_handler: PusService3HkHandler,
}

impl Pus3Wrapper {
    pub fn handle_next_packet(&mut self) -> bool {
        match self.pus_3_handler.handle_one_tc() {
            Ok(result) => match result {
                PusPacketHandlerResult::RequestHandled => {}
                PusPacketHandlerResult::RequestHandledPartialSuccess(e) => {
                    warn!("PUS 3 partial packet handling success: {e:?}")
                }
                PusPacketHandlerResult::CustomSubservice(invalid, _) => {
                    warn!("PUS 3 invalid subservice {invalid}");
                }
                PusPacketHandlerResult::SubserviceNotImplemented(subservice, _) => {
                    warn!("PUS 3 subservice {subservice} not implemented");
                }
                PusPacketHandlerResult::Empty => {
                    return true;
                }
            },
            Err(error) => {
                error!("PUS packet handling error: {error:?}")
            }
        }
        false
    }
}<|MERGE_RESOLUTION|>--- conflicted
+++ resolved
@@ -1,43 +1,37 @@
 use crate::requests::{Request, RequestWithToken};
 use log::{error, warn};
 use satrs_core::hk::{CollectionIntervalFactor, HkRequest};
-use satrs_core::pool::SharedPool;
 use satrs_core::pus::verification::{FailParams, StdVerifReporterWithSender};
 use satrs_core::pus::{
-    EcssTcReceiver, EcssTmSender, PusPacketHandlerResult, PusPacketHandlingError, PusServiceHandler,
+    EcssTcInMemConverter, EcssTcInStoreConverter, EcssTcReceiver, EcssTmSender,
+    PusPacketHandlerResult, PusPacketHandlingError, PusServiceBase, PusServiceHandler,
 };
-use satrs_core::spacepackets::ecss::tc::PusTcReader;
 use satrs_core::spacepackets::ecss::{hk, PusPacket};
 use satrs_example::{hk_err, tmtc_err, TargetIdWithApid};
 use std::collections::HashMap;
 use std::sync::mpsc::Sender;
 
-pub struct PusService3HkHandler {
-<<<<<<< HEAD
-    psb: PusServiceHandler,
-    request_handlers: HashMap<TargetId, Sender<RequestWithToken>>,
-=======
-    psb: PusServiceBase,
+pub struct PusService3HkHandler<TcInMemConverter: EcssTcInMemConverter> {
+    psb: PusServiceHandler<TcInMemConverter>,
     request_handlers: HashMap<TargetIdWithApid, Sender<RequestWithToken>>,
->>>>>>> a09af653
 }
 
-impl PusService3HkHandler {
+impl<TcInMemConverter: EcssTcInMemConverter> PusService3HkHandler<TcInMemConverter> {
     pub fn new(
         tc_receiver: Box<dyn EcssTcReceiver>,
-        shared_tc_pool: SharedPool,
         tm_sender: Box<dyn EcssTmSender>,
         tm_apid: u16,
         verification_handler: StdVerifReporterWithSender,
+        tc_in_mem_converter: TcInMemConverter,
         request_handlers: HashMap<TargetIdWithApid, Sender<RequestWithToken>>,
     ) -> Self {
         Self {
             psb: PusServiceHandler::new(
                 tc_receiver,
-                shared_tc_pool,
                 tm_sender,
                 tm_apid,
                 verification_handler,
+                tc_in_mem_converter,
             ),
             request_handlers,
         }
@@ -49,15 +43,17 @@
             return Ok(PusPacketHandlerResult::Empty);
         }
         let ecss_tc_and_token = possible_packet.unwrap();
-        self.psb
-            .convert_possible_packet_to_tc_buf(&ecss_tc_and_token)?;
-        let (tc, _) = PusTcReader::new(&self.psb.pus_buf).unwrap();
+        let tc = self
+            .psb
+            .tc_in_mem_converter
+            .convert_ecss_tc_in_memory_to_reader(&ecss_tc_and_token)?;
         let subservice = tc.subservice();
         let mut partial_error = None;
-        let time_stamp = self.psb.get_current_timestamp(&mut partial_error);
+        let time_stamp = PusServiceBase::get_current_timestamp(&mut partial_error);
         let user_data = tc.user_data();
         if user_data.is_empty() {
             self.psb
+                .common
                 .verification_handler
                 .borrow_mut()
                 .start_failure(
@@ -76,6 +72,7 @@
                 &hk_err::UNIQUE_ID_MISSING
             };
             self.psb
+                .common
                 .verification_handler
                 .borrow_mut()
                 .start_failure(
@@ -91,6 +88,7 @@
         let unique_id = u32::from_be_bytes(tc.user_data()[0..4].try_into().unwrap());
         if !self.request_handlers.contains_key(&target_id) {
             self.psb
+                .common
                 .verification_handler
                 .borrow_mut()
                 .start_failure(
@@ -121,6 +119,7 @@
         } else if subservice == hk::Subservice::TcModifyHkCollectionInterval as u8 {
             if user_data.len() < 12 {
                 self.psb
+                    .common
                     .verification_handler
                     .borrow_mut()
                     .start_failure(
@@ -149,7 +148,7 @@
 }
 
 pub struct Pus3Wrapper {
-    pub(crate) pus_3_handler: PusService3HkHandler,
+    pub(crate) pus_3_handler: PusService3HkHandler<EcssTcInStoreConverter>,
 }
 
 impl Pus3Wrapper {
